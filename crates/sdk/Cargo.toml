--- conflicted
+++ resolved
@@ -24,11 +24,8 @@
 ndc-test = ["dep:ndc-test"]
 
 [dependencies]
-<<<<<<< HEAD
-ndc-models = { git = "http://github.com/hasura/ndc-spec.git", rev = "2893acd5de273667e84f9f87a25901615b368593" }
-ndc-test = { git = "http://github.com/hasura/ndc-spec.git", rev = "2893acd5de273667e84f9f87a25901615b368593", optional = true }
-=======
->>>>>>> 665509f7
+ndc-models = { git = "https://github.com/hasura/ndc-spec.git", rev = "4844feb9ffd7dd5aeec7f83da6c42d34b88080cb" }
+ndc-test = { git = "https://github.com/hasura/ndc-spec.git", rev = "4844feb9ffd7dd5aeec7f83da6c42d34b88080cb", optional = true }
 
 async-trait = "0.1.79"
 axum = { version = "0.6.20", features = ["http2"] }
@@ -36,8 +33,6 @@
 bytes = "1.6.0"
 clap = { version = "4.5.4", features = ["derive", "env"] }
 http = "0.2"
-ndc-models = { git = "http://github.com/hasura/ndc-spec.git", tag = "v0.1.6" }
-ndc-test = { git = "http://github.com/hasura/ndc-spec.git", tag = "v0.1.6", optional = true }
 mime = "0.3.17"
 opentelemetry = "0.22.0"
 opentelemetry-http = "0.11.0"

--- conflicted
+++ resolved
@@ -27,13 +27,8 @@
     steps:
       - uses: actions/checkout@v5
 
-<<<<<<< HEAD
       - name: Install Nix ❄
         uses: DeterminateSystems/nix-installer-action@v9
-=======
-      - name: install Nix
-        uses: cachix/install-nix-action@v31
->>>>>>> c05b3dbe
 
       - name: check formatting
         run: |
@@ -45,13 +40,8 @@
     steps:
       - uses: actions/checkout@v5
 
-<<<<<<< HEAD
       - name: Install Nix ❄
         uses: DeterminateSystems/nix-installer-action@v9
-=======
-      - name: install Nix
-        uses: cachix/install-nix-action@v31
->>>>>>> c05b3dbe
 
       - name: check formatting
         run: |
